# discord.~ATH

A ~ATH interpreter written in python.

________________

Language specification


Old notes on the specification [over here!](https://docs.google.com/document/d/1G6urfNKDhPaQ1iEr9h0o7KPr6gEX80VzdnM1nMBINcY/edit)


________________

# Documentation

## Symbols:


Symbols are the basic units in ~ATH. They represent individual living pointers to a pair of values. The pair of values it refers to follow a simple set of rules: 


By convention the paired values are referred to as the `left` and `right` values of the symbol; the left value may only contain either an `integer`, `float`, `character`, `string`, or `complex` number while the right value may only contain functions.


A single exception is that either of a symbol’s values may instead themselves be other symbols.

## Basic Statements:

**Input Statement** - Syntax: `input NAME< PROMPT>;`


Takes a string input from the input buffer. This will automatically convert numbers in appropriate formats into integers and floats before saving the value to the left of NAME.


PROMPT may either be a string or a symbol with a left value that isn’t empty or a symbol. It will display the value as a string before requesting input from the user. Adding a prompt argument is optional, and if not included will cause it to request input without printing a string.


**Print Statement** - Syntax: `print(STR<, ARG1, ARG2, …>);`


Outputs a string to the console. The first argument is the string to be outputted and must either be a bare string or a symbol containing a string. If the string contains format substrings, it may be supplied an additional number of arguments equal to the number of format substrings.


Format substrings:
`~s` - output value as string
`~d` - output value as integer
`~<x.y>f ` - output value as float with x significant digits and y decimal places. Specifying x and y are optional.


To output tilde ~ symbols directly, escape them with backslash as such: `\~`


~ATH supports the following special characters in print statements:

```
\a Bell Character
\b Backspace Character
\f Line Feed Character
\r Carriage Return Character
\n Newline Character
\t Horizontal Tab Character
\v Vertical Tab Character
```


**Bifurcate Statement** - Syntax: `BIFURCATE PARENT[LEFT, RIGHT];`


Creates two new names LEFT and RIGHT that points to PARENT's values. The names used will be overwritten if they already exist.


If the value assigned is not a symbol, the name declared will reference a symbol with the same value.


If the value assigned is empty, the name declared will reference a copy of NULL.


If either name of LEFT and RIGHT are NULL, the value on that side will not be assigned.


**Aggregate Statement** - Syntax: `AGGREGATE [LEFT, RIGHT]NAME;`


Merges LEFT and RIGHT into a new symbol assigned to NAME. 


Implementation Note:
In order to avoid circular referencing when aggregating a symbol to itself, AGGREGATE will copy the old symbol into wherever its original instance would have been located down the tree and only keep all references on the new instance. This makes the operation O(log(n)) on average if aggregating to a name that is already declared.


**Die Statement** - Syntax: `NAME.DIE();`


Kills the symbol attached to NAME.


Dead symbols serve as falsey values in boolean checks, but the die statement additionally serves as the main form of control. When inside a scope (be it a loop or a function), if the scope's controlling name is killed as a result of the Die Statement, the scope ends immediately.


The current ~ATH script has a reserved name representing its global scope that can be killed by the Die Statement: THIS. If THIS is not killed in the script, the program will repeat itself upon reaching the last statement.


**Tildeath Loop Statement** - Syntax: `~ATH(<!>CONTROL){ /*Additionak graves...*/ } EXECUTE(NAME<, ARG1, ARG2, ...>);`


Loops through all statements inside the body for as long as CONTROL is still alive. If CONTROL is found to be dead at the end of the execution of the loop, the program will proceed to the first statement outside the loop. If CONTROL dies through the Die Statement, the loop will halt and the program will proceed to the first statement outside the loop.


If the loop clause is inverted with the boolean negation symbol `!`, the loop will instead run until the symbol is brought back to life somehow, or the name points to a living symbol. In these inverted loops, the Die Statement will not be able to break execution.


If the execute call attached to the end of the loop is NULL, the loop will behave normally. If the execute call instead calls a function name, the function will be executed concurrently with the contents of the loop. See the Execute statement for further details. (not implemented yet)


**Fabricate Statement** - Syntax: `FABRICATE FUNC(<ARG1, ARG2, ...>){ /*Additional graves*/ }`


Defines a function with the argument parameters in the parentheses and the body to be executed in the braces.


Inside function bodies, all statements can be written, in addition to a special Divulgate Statement.


**Divulgate Statement** - Syntax: `DIVULGATE EXPR;`


Evaluates the expression EXPR and passes the result back to where the function was called.


Note: This statement can only appear inside Fabricate Statement bodies, otherwise an error will occur and the program will fail.


**Execute Statement** - Syntax: `EXECUTE(NAME<, ARG1, ARG2, ...>);`


Calls the right value of NAME as a function with the supplied arguments. The statements inside the function body will be executed in order until the function either ends, the function name is killed within its scope, or a Divulgate Statement is reached.


If NAME's right value is not a function, an error will occur and the program will fail. If NAME is NULL, the function evaluates to NULL.


If the Execute Statement appears at the tail end of a ~ATH loop, it will run concurrently with the loop's contents.

[notes: implement being able to call builtins with execute, and implement the asynchronous bs]


**Import Statement** - Syntax: `import MODULE NAME;`


The first time MODULE is called in an import statement, it runs `<MODULE>.~ATH` until completion, and saves its globals. At any other time, MODULE's globals will be looked up instead.


It will then look for NAME in the globals of MODULE and copy it to the local scope under the same name.


If NAME is not found in the globals of MODULE, an error will occur and the program will fail.

<<<<<<< HEAD
[notes: prevent THIS from dying without the die statement, make import create a symbol MODULE that contains a tree of the globals]
=======
[notes: prevent THIS from dying without the die statement, make import copy NAME instead of pulling a reference, make import create a symbol MODULE that contains a tree of the globals]
>>>>>>> 323d7243
<|MERGE_RESOLUTION|>--- conflicted
+++ resolved
@@ -156,8 +156,5 @@
 
 If NAME is not found in the globals of MODULE, an error will occur and the program will fail.
 
-<<<<<<< HEAD
-[notes: prevent THIS from dying without the die statement, make import create a symbol MODULE that contains a tree of the globals]
-=======
-[notes: prevent THIS from dying without the die statement, make import copy NAME instead of pulling a reference, make import create a symbol MODULE that contains a tree of the globals]
->>>>>>> 323d7243
+
+[notes: prevent THIS from dying without the die statement, make import create a symbol MODULE that contains a tree of the globals]